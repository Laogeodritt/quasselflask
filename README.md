--- conflicted
+++ resolved
@@ -204,24 +204,6 @@
 * `query`: Literal text query. Supports boolean searches (AND, OR, parentheses, quotation marks) and optionally wildcards.
 * `query_wildcard`: If value is `1`, enables wildcards on the `query` parameter. If not passed or value `0`, disables wildcards. Be careful about making complex searches with wildcards, as it can be resource-intensive on the database.
 
-<<<<<<< HEAD
-
-# Features wishlist
-
-* user search endpoint (not a log search but unique users)
-* top/floating navigation bar - add expand/collapse all
-* User handling and user/network/channel limitations
-* quasseluser/network search criteria
-* Context up/down + amount of context to fetch
-* Search by type of message (message, join, part, mode changes, etc.)
-* Pagination
-* Text export (option to email?)
-* Server configuration
-* PM search - better search of query buffers resilient despite query buffer renames during nick changes
-* Store access logs by qfuser - IP, hostname (flat files not db - cf RotatingFileHandler)
-
-=======
->>>>>>> c651893e
 # Things to document
 * QF_ALLOW_TEST_PAGES
 * Development standard - things imported in init_app should not `from quasselflask import [...]`
