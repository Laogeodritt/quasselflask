"""
App initialization and configuration.

Project: QuasselFlask
"""

import os
<<<<<<< HEAD

=======
from flask import Flask
>>>>>>> c651893e
from flask_mail import Mail
from flask_user import SQLAlchemyAdapter, UserManager, LoginManager
from flask_sqlalchemy import SQLAlchemy
from flask_script import Manager
from flask_wtf.csrf import CsrfProtect


class DummyObject:
    """
    Dummy object that provides a helpful error message on attempting to access or call attributes/methods.
    """
    error_format = 'Cannot access {}.{}: quasselflask.init_app() has not been called.'
    post_init_error_format = 'Cannot access {}.{}: the calling module is imported during init_app and appears to ' \
                             'have been misconfigured. Modules imported during init_app must be careful to ' \
                             '`import quasselflask` and not `from quasselflask import app` (for the variables ' \
                             'available directly at the module level; sub-modules are OK), and must not assign ' \
                             '`quasselflask.app` and similar to other variables at the module level, to avoid ' \
                             'getting this dummy object before init_app has run.'

    _dummies = []

    @classmethod
    def set_all_init(cls):
        for dummy in cls._dummies:
            dummy.set_init()

    def __init__(self, name='component'):
        self.name = name
        self._is_init = False
        DummyObject._dummies.append(self)

    def __getattr__(self, item):
        if not self._is_init:
            error_msg = self.error_format.format(self.name, item)
        else:
            error_msg = self.post_init_error_format.format(self.name, item)
        raise RuntimeError(error_msg)

    def __setattr__(self, key, value):
        if key == 'name' or key == '_is_init':
            super().__setattr__(key, value)
        else:
            self.__getattr__(key)

    def set_init(self):
        self._is_init = True


# noinspection PyUnresolvedReferences,PyUnresolvedReferences
def init_app(instance_path=None):
    """
    Initializes Flask configurations, SQLAlchemy, Quasselflask-specific setup, Flask extension setup/glue.
    Imports SQLAlchemy models (will create DB connections immediately due to the need to reflect Quassel).

    Does not create Quasselflask-specific tables - need to call ``init_db()``.
    :return:
    """

    # flag the dummy as during/after init_app call - just to be nice to devs who misconfigure sensitive modules!
    # Need to do this before the import calls to allow them to be flagged if issues exist at the module level
    DummyObject.set_all_init()

    import quasselflask
    from quasselflask.base_config import DefaultConfig, InternalConfig
    from quasselflask.parsing.irclog import DisplayBacklog
    from quasselflask.parsing.form import PasswordValidator

    # Flask
    app = quasselflask.app = Flask(__name__,
                                   instance_path=os.environ.get('QF_CONFIG_PATH', instance_path),
                                   instance_relative_config=True)
    app.config.from_object(DefaultConfig)
    app.config.from_object(InternalConfig)
    app.config.from_pyfile('quasselflask.cfg')
    app.config.from_envvar('QF_ALLOW_TEST_PAGES', True)

    if not app.config.get('SECRET_KEY', None):
        raise EnvironmentError("QuasselFlask SECRET_KEY parameter not set or empty in configuration")

    app.config['USER_APP_NAME'] = app.config['SITE_NAME']  # used by Flask-User email templates

    # Flask-Script
    cmdman = quasselflask.cmdman = Manager(app)
    cmdman.help_args = ('-?', '--help')

    # Database
    db = quasselflask.db = SQLAlchemy(app)
    import quasselflask.models.models
    quasselflask.models.models.qf_create_all()

    # Forms
    CsrfProtect(app)

    # Flask-Mail, for Flask-User
    mail = quasselflask.mail = Mail(app)  # Flask-Mail, for Flask-User

    # Flask-User
    db_adapter = SQLAlchemyAdapter(db, quasselflask.models.models.QfUser)
    loginman = LoginManager()
    loginman.anonymous_user = quasselflask.models.models.QfAnonymousUserMixin
    userman = quasselflask.userman = UserManager(db_adapter, app,
                                                 password_validator=PasswordValidator(
                                                     len_min=app.config['QF_PASSWORD_MIN'],
                                                     len_max=app.config['QF_PASSWORD_MAX'],
                                                     required_regex=app.config['QF_PASSWORD_REGEX'],
                                                     message=app.config['QF_PASSWORD_MSG']),
                                                 login_manager=loginman
                                                 )

    # Configure other internal classes
    DisplayBacklog.set_time_format(app.config['TIME_FORMAT'])

    # export objects into the main space
    import quasselflask
    quasselflask.user_manager = user_manager
    import quasselflask.views
    import quasselflask.commands

    if app.config.get('QF_ALLOW_TEST_PAGES', False):
        import quasselflask.views_test

    return app<|MERGE_RESOLUTION|>--- conflicted
+++ resolved
@@ -5,11 +5,7 @@
 """
 
 import os
-<<<<<<< HEAD
-
-=======
 from flask import Flask
->>>>>>> c651893e
 from flask_mail import Mail
 from flask_user import SQLAlchemyAdapter, UserManager, LoginManager
 from flask_sqlalchemy import SQLAlchemy
@@ -122,13 +118,7 @@
     # Configure other internal classes
     DisplayBacklog.set_time_format(app.config['TIME_FORMAT'])
 
-    # export objects into the main space
-    import quasselflask
-    quasselflask.user_manager = user_manager
     import quasselflask.views
     import quasselflask.commands
 
-    if app.config.get('QF_ALLOW_TEST_PAGES', False):
-        import quasselflask.views_test
-
     return app