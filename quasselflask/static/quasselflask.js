--- conflicted
+++ resolved
@@ -25,14 +25,40 @@
  * Bootstrap
  */
 $(document).ready(function() {
-<<<<<<< HEAD
+    /*
+     * IRC backlog row details - expando
+     */
     $('table.irc-log tr.irc-line').click(function(event) {
         toggleIrcLineDetails(event.delegateTarget);
     });
 
+    /*
+     * Generic slide animations
+     *
+     * HTML attributes:
+     *
+     * Trigger element (e.g. onclick):
+     * data-animate-event = (any valid event name, e.g. 'click')
+     * data-animate-target = (corresponds to data-animate-id attribute)
+     * data-animate-once (if present, animate only the first time triggered instead of toggle)
+     *
+     * Animation target:
+     *
+     * data-animate-type = width|height
+     * data-animate-id = (corresponds to data-animate-target of trigger element)
+     * data-animate-once (if present, animate only the first time this element is targeted for animation)
+     * Class "animate-start-hidden": if present, start hidden; else start visible.
+     * data-animate-flash-class = (CSS class to set briefly upon displaying the element)
+     */
+    var $animateTargets = $('[data-animate-id]');
+    initAnimateTarget($animateTargets);
+
+    $('[data-animate-target]').each(function() {
+        $(this).on($(this).data('animate-event'), onAnimateEvent);
+    }); // each
 });
 
-/* library */
+/* IRC line expansion */
 function toggleIrcLineDetails(el) {
     var $target = $(el).next();
     if($target.hasClass('expanded'))
@@ -56,34 +82,9 @@
             .addClass('collapsed')
             .removeClass('expanded');
     return false; // when used as a click event on <a>
-=======
-    /*
-     * Generic slide animations
-     *
-     * HTML attributes:
-     *
-     * Trigger element (e.g. onclick):
-     * data-animate-event = (any valid event name, e.g. 'click')
-     * data-animate-target = (corresponds to data-animate-id attribute)
-     * data-animate-once (if present, animate only the first time triggered instead of toggle)
-     *
-     * Animation target:
-     *
-     * data-animate-type = width|height
-     * data-animate-id = (corresponds to data-animate-target of trigger element)
-     * data-animate-once (if present, animate only the first time this element is targeted for animation)
-     * Class "animate-start-hidden": if present, start hidden; else start visible.
-     * data-animate-flash-class = (CSS class to set briefly upon displaying the element)
-     */
-    var $animateTargets = $('[data-animate-id]');
-    initAnimateTarget($animateTargets);
-
-    $('[data-animate-target]').each(function() {
-        $(this).on($(this).data('animate-event'), onAnimateEvent);
-    }); // each
-});
-
-/* library */
+}
+
+/* Animation */
 /**
  * Initialise one or more animation targets, if properties are already set for this element.
  * @param $targets Jquery object of one or more elements corresponding to animation targets. If non-animation targets
@@ -267,5 +268,4 @@
         break;
     }
     return animateProp;
->>>>>>> c651893e
 }