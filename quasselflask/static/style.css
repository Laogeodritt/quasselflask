--- conflicted
+++ resolved
@@ -12,7 +12,6 @@
 html, .light {
   background-color: #eee8d5;
   color: #657b83;
-  /* a, a:active, a:visited { color: $rebase1; } */
 }
 html main, html section, html .light footer, .light html footer, html .dark footer, .dark html footer, html .light aside, .light html aside, html .light article, .light html article, html .dark aside, .dark html aside, html .dark article, .dark html article, html article, html footer, html aside, .light main, .light section, .light footer, .light aside, .light article, .light article, .light footer, .light aside {
   background-color: #fdf6e3;
@@ -28,14 +27,10 @@
 html header h1, html h1, html h2, html h3, html h4, html h5, html h6, .light header h1, .light h1, .light h2, .light h3, .light h4, .light h5, .light h6 {
   border-color: #657b83;
 }
-<<<<<<< HEAD
-html section#error, html footer#error, html aside#error, html article#error, html section#warning, html footer#warning, html aside#warning, html article#warning, html section#notice, html footer#notice, html aside#notice, html article#notice, .light section#error, .light footer#error, .light aside#error, .light article#error, .light section#warning, .light footer#warning, .light aside#warning, .light article#warning, .light section#notice, .light footer#notice, .light aside#notice, .light article#notice {
-=======
 html a, html a:active, html a:visited, .light a, .light a:active, .light a:visited {
   color: #586e75;
 }
 html section#error, html .light footer#error, .light html footer#error, html .dark footer#error, .dark html footer#error, html .light aside#error, .light html aside#error, html .light article#error, .light html article#error, html .dark aside#error, .dark html aside#error, html .dark article#error, .dark html article#error, html section#warning, html .light footer#warning, .light html footer#warning, html .dark footer#warning, .dark html footer#warning, html .light aside#warning, .light html aside#warning, html .light article#warning, .light html article#warning, html .dark aside#warning, .dark html aside#warning, html .dark article#warning, .dark html article#warning, html section#notice, html .light footer#notice, .light html footer#notice, html .dark footer#notice, .dark html footer#notice, html .light aside#notice, .light html aside#notice, html .light article#notice, .light html article#notice, html .dark aside#notice, .dark html aside#notice, html .dark article#notice, .dark html article#notice, .light section#error, .light footer#error, .light aside#error, .light article#error, .light section#warning, .light footer#warning, .light aside#warning, .light article#warning, .light section#notice, .light footer#notice, .light aside#notice, .light article#notice {
->>>>>>> c651893e
   color: #586e75;
 }
 html form input, .light form input {
@@ -61,9 +56,6 @@
 }
 html .result table.irc-log .timestamp, .light .result table.irc-log .timestamp {
   color: #93a1a1 !important;
-}
-html .result table.irc-log tr.irc-backlog-details, .light .result table.irc-log tr.irc-backlog-details {
-  color: #93a1a1;
 }
 html .result table.irc-log .mode td, html .result table.irc-log .join td, html .result table.irc-log .part td, html .result table.irc-log .quit td, html .result table.irc-log .kick td, html .result table.irc-log .kill td,
 html .result table.irc-log .info td, html .result table.irc-log .daychange td, html .result table.irc-log .topic td, html .result table.irc-log .invite
@@ -93,7 +85,6 @@
 .dark {
   background-color: #002b36;
   color: #839496;
-  /* a, a:active, a:visited { color: $rebase1; } */
 }
 .dark main, .dark section, .dark footer, .dark aside, .dark article, .dark article, .dark footer, .dark aside {
   background-color: #073642;
@@ -109,6 +100,9 @@
 .dark header h1, .dark h1, .dark h2, .dark h3, .dark h4, .dark h5, .dark h6 {
   border-color: #839496;
 }
+.dark a, .dark a:active, .dark a:visited {
+  color: #93a1a1;
+}
 .dark section#error, .dark footer#error, .dark aside#error, .dark article#error, .dark section#warning, .dark footer#warning, .dark aside#warning, .dark article#warning, .dark section#notice, .dark footer#notice, .dark aside#notice, .dark article#notice {
   color: #93a1a1;
 }
@@ -135,9 +129,6 @@
 }
 .dark .result table.irc-log .timestamp {
   color: #586e75 !important;
-}
-.dark .result table.irc-log tr.irc-backlog-details {
-  color: #586e75;
 }
 .dark .result table.irc-log .mode td, .dark .result table.irc-log .join td, .dark .result table.irc-log .part td, .dark .result table.irc-log .quit td, .dark .result table.irc-log .kick td, .dark .result table.irc-log .kill td,
 .dark .result table.irc-log .info td, .dark .result table.irc-log .daychange td, .dark .result table.irc-log .topic td, .dark .result table.irc-log .invite
@@ -212,29 +203,6 @@
   font-style: italic;
   text-align: center;
 }
-<<<<<<< HEAD
-
-dt {
-  margin-top: 0.5em;
-  font-weight: bold;
-  color: #268bd2;
-}
-
-dd {
-  margin-top: 0.3em;
-}
-
-a, a:visited {
-  color: #268bd2;
-}
-
-a:hover, a:active {
-  color: #2aa198;
-}
-
-/** Form styling **/
-form > div {
-=======
 .light .links-bar, .dark .links-bar {
   float: right;
   padding: 0;
@@ -292,7 +260,6 @@
   justify-content: space-between;
 }
 .light form > div, .dark form > div {
->>>>>>> c651893e
   width: 100%;
   display: flex;
   flex-direction: row;
@@ -361,23 +328,6 @@
 .light button[type="reset"]:hover, .light .buffer-list [type="reset"].buffer-allow:hover, .dark .buffer-list .light [type="reset"].buffer-allow:hover, .light .buffer-list [type="reset"].buffer-deny:hover, .dark .buffer-list .light [type="reset"].buffer-deny:hover, .light button[type="reset"]:active, .light .buffer-list [type="reset"].buffer-allow:active, .dark .buffer-list .light [type="reset"].buffer-allow:active, .light .buffer-list [type="reset"].buffer-deny:active, .dark .buffer-list .light [type="reset"].buffer-deny:active, .light button[type="reset"].state-flashing-on, .light .buffer-list [type="reset"].state-flashing-on.buffer-allow, .dark .buffer-list .light [type="reset"].state-flashing-on.buffer-allow, .light .buffer-list [type="reset"].state-flashing-on.buffer-deny, .dark .buffer-list .light [type="reset"].state-flashing-on.buffer-deny, .light input[type="reset"]:hover, .light input[type="reset"]:active, .light input[type="reset"].state-flashing-on, .dark button[type="reset"]:hover, .light .buffer-list .dark [type="reset"].buffer-allow:hover, .dark .buffer-list [type="reset"].buffer-allow:hover, .light .buffer-list .dark [type="reset"].buffer-deny:hover, .dark .buffer-list [type="reset"].buffer-deny:hover, .dark button[type="reset"]:active, .light .buffer-list .dark [type="reset"].buffer-allow:active, .dark .buffer-list [type="reset"].buffer-allow:active, .light .buffer-list .dark [type="reset"].buffer-deny:active, .dark .buffer-list [type="reset"].buffer-deny:active, .dark button[type="reset"].state-flashing-on, .light .buffer-list .dark [type="reset"].state-flashing-on.buffer-allow, .dark .buffer-list [type="reset"].state-flashing-on.buffer-allow, .light .buffer-list .dark [type="reset"].state-flashing-on.buffer-deny, .dark .buffer-list [type="reset"].state-flashing-on.buffer-deny, .dark input[type="reset"]:hover, .dark input[type="reset"]:active, .dark input[type="reset"].state-flashing-on {
   background-color: #9094d3;
 }
-<<<<<<< HEAD
-
-/** Results styling **/
-html .result {
-  display: flex;
-  flex-direction: column;
-  align-items: stretch;
-}
-html .result #nav-irc-log {
-  text-align: right;
-  margin: 0 0.3em 0.5em;
-}
-html .result #nav-irc-log a {
-  font-size: 80%;
-}
-html .result table.irc-log {
-=======
 .light button[type="reset"][disabled], .light .buffer-list [type="reset"][disabled].buffer-allow, .dark .buffer-list .light [type="reset"][disabled].buffer-allow, .light .buffer-list [type="reset"][disabled].buffer-deny, .dark .buffer-list .light [type="reset"][disabled].buffer-deny, .light button[type="reset"][disabled]:hover, .light .buffer-list [type="reset"][disabled].buffer-allow:hover, .dark .buffer-list .light [type="reset"][disabled].buffer-allow:hover, .light .buffer-list [type="reset"][disabled].buffer-deny:hover, .dark .buffer-list .light [type="reset"][disabled].buffer-deny:hover, .light button[type="reset"][disabled]:active, .light .buffer-list [type="reset"][disabled].buffer-allow:active, .dark .buffer-list .light [type="reset"][disabled].buffer-allow:active, .light .buffer-list [type="reset"][disabled].buffer-deny:active, .dark .buffer-list .light [type="reset"][disabled].buffer-deny:active, .light input[type="reset"][disabled], .light input[type="reset"][disabled]:hover, .light input[type="reset"][disabled]:active, .dark button[type="reset"][disabled], .light .buffer-list .dark [type="reset"][disabled].buffer-allow, .dark .buffer-list [type="reset"][disabled].buffer-allow, .light .buffer-list .dark [type="reset"][disabled].buffer-deny, .dark .buffer-list [type="reset"][disabled].buffer-deny, .dark button[type="reset"][disabled]:hover, .light .buffer-list .dark [type="reset"][disabled].buffer-allow:hover, .dark .buffer-list [type="reset"][disabled].buffer-allow:hover, .light .buffer-list .dark [type="reset"][disabled].buffer-deny:hover, .dark .buffer-list [type="reset"][disabled].buffer-deny:hover, .dark button[type="reset"][disabled]:active, .light .buffer-list .dark [type="reset"][disabled].buffer-allow:active, .dark .buffer-list [type="reset"][disabled].buffer-allow:active, .light .buffer-list .dark [type="reset"][disabled].buffer-deny:active, .dark .buffer-list [type="reset"][disabled].buffer-deny:active, .dark input[type="reset"][disabled], .dark input[type="reset"][disabled]:hover, .dark input[type="reset"][disabled]:active {
   opacity: 0.5;
   background-color: #6c71c4;
@@ -463,28 +413,11 @@
   background-color: #dc322f;
 }
 .light html .result table.irc-log, .dark html .result table.irc-log {
->>>>>>> c651893e
   margin: 0.3em 0 1em;
   /* different message classes */
   /* grey/deemph colour set by the light/dark rebase above */
 }
-<<<<<<< HEAD
-html .result table.irc-log tr.irc-backlog-details {
-  font-size: 80%;
-}
-html .result table.irc-log tr.irc-backlog-details td:first-child {
-  text-align: end;
-}
-html .result table.irc-log tr.irc-backlog-details td {
-  text-align: start;
-}
-html .result table.irc-log tr.irc-backlog-details.collapsed {
-  display: none;
-}
-html .result table.irc-log td {
-=======
 .light html .result table.irc-log td, .dark html .result table.irc-log td {
->>>>>>> c651893e
   vertical-align: baseline;
   padding: 0.11em 0.2em;
 }
